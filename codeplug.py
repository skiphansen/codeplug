--- conflicted
+++ resolved
@@ -16,8 +16,6 @@
 from cryptography.hazmat.primitives.padding import PKCS7
 from cryptography.hazmat.primitives.serialization import load_pem_private_key
 from cryptography.hazmat.primitives.serialization.pkcs12 import load_pkcs12
-<<<<<<< HEAD
-=======
 
 
 _CP1252_BESTFIT = {
@@ -68,7 +66,6 @@
     '06CE7B7163C0456A845A6E13421F0AE4': 'PHOENIX',
     '106F58B631044D63B41F0C0D7720758D': 'REUNION',
 }
->>>>>>> 2019163c
 
 
 def _int_to_bytes(number):
@@ -191,13 +188,7 @@
     return archive_type, payload
 
 
-<<<<<<< HEAD
-def build(payload, signing_key, key, iv, backend):
-=======
 def build(archive_type, payload, signing_key, key, iv, backend):
-    backend = signing_key._backend
-
->>>>>>> 2019163c
     signature = signing_key.sign(payload.decode('utf-8').encode('utf-16-le'), PKCS1v15(), SHA1())
 
     sign_doc = etree.Element('SIGNATURE')
